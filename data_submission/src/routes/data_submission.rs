--- conflicted
+++ resolved
@@ -6,17 +6,14 @@
     web::{self, Bytes},
     HttpRequest, HttpResponse, Responder,
 };
-<<<<<<< HEAD
 use data_submission::encipher::EncipherEncryptionService;
 use db::models::customer_expenditure::CreateCustomerExpenditure;
-=======
 use db::{
     controllers::{
         customer_expenditure::create_customer_expenditure_entry, misc::validate_and_get_entries,
     },
     models::customer_expenditure::CreateCustomerExpenditure,
 };
->>>>>>> 892de194
 use diesel_async::{pooled_connection::deadpool::Pool, AsyncPgConnection};
 use serde::{Deserialize, Serialize};
 use serde_json::json;

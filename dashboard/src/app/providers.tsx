--- conflicted
+++ resolved
@@ -23,11 +23,7 @@
   return (
     <WagmiProvider config={config} initialState={initialState}>
       <QueryClientProvider client={queryClient}>
-<<<<<<< HEAD
-        <AvailWalletProvider rpcUrl={process.env.NEXT_PUBLIC_RPC_URL}>
-=======
         <AvailWalletProvider rpcUrl={appConfig.rpcUrl}>
->>>>>>> bc304051
           <ConnectKitProvider
             theme="midnight"
             options={{ overlayBlur: 2, embedGoogleFonts: true }}

--- conflicted
+++ resolved
@@ -74,28 +74,16 @@
     token,
     amount,
     tokenAddress,
-<<<<<<< HEAD
-    chain_id,
-=======
     chainId,
->>>>>>> bc304051
   }: {
     token: string;
     amount: number;
     tokenAddress: string;
-<<<<<<< HEAD
-    chain_id: number;
-  }) {
-    const atomicAmount: string = parseUnits(amount.toString(), 18).toString();
-    const response = await fetch(
-      `${process.env.NEXT_PUBLIC_API_URL}/v1/user/estimate_credits_against_token?amount=${atomicAmount}&token_address=${tokenAddress}&chain_id=${chain_id}`,
-=======
     chainId: number;
   }) {
     const atomicAmount: string = parseUnits(amount.toString(), 18).toString();
     const response = await fetch(
       `${process.env.NEXT_PUBLIC_API_URL}/v1/user/estimate_credits_against_token?amount=${atomicAmount}&token_address=${tokenAddress}&chain_id=${chainId}`,
->>>>>>> bc304051
       {
         method: "GET",
         headers: {

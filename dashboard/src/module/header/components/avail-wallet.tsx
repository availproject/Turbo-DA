--- conflicted
+++ resolved
@@ -13,57 +13,12 @@
 
 const AvailWallet = () => {
   const { selected, selectedWallet, clearWalletState } = useAvailAccount();
-<<<<<<< HEAD
-  const { api } = useAvailWallet();
-  const { selectedChain, setSelectedChain, setSelectedToken } = useConfig();
-  const [availBalance, setAvailBalance] = useState<string>("0.0000");
-
-  // Fetch Avail balance when account changes
-  useEffect(() => {
-    if (api && selected?.address) {
-      fetchAvailBalance();
-    }
-  }, [api, selected?.address]);
-
-  const fetchAvailBalance = async () => {
-    if (!api || !selected?.address) return;
-
-    try {
-      const balance = await api.query.system.account(selected.address);
-      // @ts-ignore - Balance type compatibility between different Polkadot versions
-      const freeBalance = balance.data.free.toString();
-
-      // Avail uses 18 decimals
-      const decimals = 18;
-      const divisor = BigInt(10 ** decimals);
-      const freeBalanceBigInt = BigInt(freeBalance);
-      const wholePart = freeBalanceBigInt / divisor;
-      const remainder = freeBalanceBigInt % divisor;
-
-      // Convert remainder to decimal with proper precision
-      const fractionalPart = remainder.toString().padStart(decimals, "0");
-      const balanceStr = `${wholePart.toString()}.${fractionalPart}`;
-      const balanceNumber = parseFloat(balanceStr);
-
-      setAvailBalance(balanceNumber.toFixed(4));
-    } catch (error) {
-      console.error("Error fetching Avail balance:", error);
-      setAvailBalance("0.0000");
-    }
-  };
-
-  console.log({
-    selectedWallet,
-    selected,
-  });
-=======
   const {
     selectedChain,
     setSelectedChain,
     setSelectedToken,
     availNativeBalance,
   } = useConfig();
->>>>>>> bc304051
 
   return (
     <div className="w-full">
@@ -132,11 +87,7 @@
                   </Text>
                 </div>
                 <Text weight={"semibold"} size={"sm"}>
-<<<<<<< HEAD
-                  {availBalance} AVAIL
-=======
                   {availNativeBalance} AVAIL
->>>>>>> bc304051
                 </Text>
               </div>
             </div>

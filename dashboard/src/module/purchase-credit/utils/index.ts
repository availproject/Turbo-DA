import { appConfig } from "@/config/default";
import { LegacySignerOptions } from "@/utils/web3-services";
import {
  getWalletBySource,
  WalletAccount,
  getWallets,
} from "@talismn/connect-wallets";
import { ApiPromise, isValidAddress, SubmittableResult } from "avail-js-sdk";
import { Result, err, ok } from "neverthrow";
import { Chain } from "./types";
import { erc20Abi, isAddress } from "viem";
import { parseAmount, parseAvailAmount } from "./parsers";
import { readContract } from "@wagmi/core";
import { config } from "@/config/walletConfig";
import BigNumber from "bignumber.js";

export const postOrder = async ({
  token,
  chainId,
}: {
  token: string;
  chainId: number;
}) => {
  const response = await fetch(
    `${process.env.NEXT_PUBLIC_API_URL}/v1/user/register_credit_request`,
    {
      method: "POST",
      headers: {
        Authorization: `Bearer ${token}`,
        "Content-Type": "application/json",
      },
      body: JSON.stringify({
        chain: chainId,
      }),
    }
  );

  if (!response.ok) {
    throw new Error(`HTTP error! Status: ${response.status}`);
  }

  return await response.json();
};

export async function batchTransferAndRemark(
  api: ApiPromise,
  account: WalletAccount,
  atomicAmount: string,
  remarkMessage: string,
  onInBlock?: (txHash: string) => void,
  onFinalized?: (txHash: string) => void,
  onBroadcast?: (txHash: string) => void
): Promise<Result<any, Error>> {
  try {
    const wallets = getWallets();
    const matchedWallet = wallets.find((wallet) => {
      return wallet.title === wallet?.title;
    });

    await matchedWallet!.enable("turbo-da");
    const injector = getWalletBySource(account.source);

    const options: Partial<LegacySignerOptions> = {
      signer: injector?.signer as {},
      app_id: 0,
    };

    const transfer = api.tx.balances.transferKeepAlive(
<<<<<<< HEAD
      appConfig.contracts.avail.liquidityBridgeAddress,
      atomicAmount
=======
      process.env.NEXT_PUBLIC_AVAIL_ADDRESS,
      atomicAmount,
>>>>>>> 66d2d34f
    );
    const remark = api.tx.system.remark(remarkMessage);
    const batchCall = api.tx.utility.batchAll([transfer, remark]);

    const txResult = await new Promise<SubmittableResult>((resolve) => {
      batchCall.signAndSend(
        account.address,
        options,
        (result: SubmittableResult) => {
          console.log(`Tx status: ${result.status}`);

          // Emit broadcast event when transaction is broadcast
          if (result.status.isBroadcast) {
            const txHash = result.txHash.toString();
            console.log(`Transaction broadcast: ${txHash}`);
            onBroadcast?.(txHash);
          }

          // Emit inblock event when transaction is in block
          if (result.status.isInBlock) {
            const txHash = result.txHash.toString();
            console.log(`Transaction in block: ${txHash}`);
            onInBlock?.(txHash);
          }

          if (result.isFinalized || result.isError) {
            // Emit finalized event when transaction is finalized
            if (result.isFinalized) {
              const txHash = result.txHash.toString();
              console.log(`Transaction finalized: ${txHash}`);
              onFinalized?.(txHash);
            }
            resolve(result);
          }
        }
      );
    });

    const error = txResult.dispatchError;

    if (txResult.isError) {
      return err(new Error(`Transaction failed with error: ${error}`));
    } else if (error !== undefined) {
      if (error.isModule) {
        const decoded = api.registry.findMetaError(error.asModule);
        const { docs, name, section } = decoded;
        return err(new Error(`${section}.${name}: ${docs.join(" ")}`));
      } else {
        return err(new Error(error.toString()));
      }
    }

    return ok({
      status: "success",
      blockhash:
        txResult.status.asFinalized?.toString() ||
        txResult.status.asInBlock?.toString() ||
        "",
      txHash: txResult.txHash.toString(),
      txIndex: txResult.txIndex,
    });
  } catch (error) {
    console.error("Error during batch transfer and remark:", error);
    return err(
      error instanceof Error
        ? error
        : new Error("Failed to batch transfer and remark")
    );
  }
}

export function validAddress(address: string, chain: Chain) {
  if (chain === Chain.AVAIL) {
    return isValidAddress(address);
  }
  return isAddress(address);
}

export async function getTokenBalance(
  chain: Chain,
  address: `0x${string}`,
  api?: ApiPromise,
  tokenAddress?: string,
  chainId?: number
) {
  if (!validAddress(address, chain))
    throw new Error("Invalid Recipient on base");

  if (chain === Chain.AVAIL) {
    if (api) {
      const balance: any = await api.query.system.account(address);
      const { free, frozen } = balance.data;

      const freeBalance = new BigNumber(free.toString());
      const frozenBalance = new BigNumber(frozen.toString());
      const spendableBalance = freeBalance.minus(frozenBalance);
      return parseAvailAmount(spendableBalance.toString(), 18);
    }
    throw new Error("API not connected");
  }

  return readContract(config, {
    address: tokenAddress as `0x${string}`,
    abi: erc20Abi,
    functionName: "balanceOf",
    args: [address],
    chainId: chainId || 11155111, // Use provided chainId or fallback to Sepolia
  }).then((balance) => parseAmount(balance.toString(), 18));
}<|MERGE_RESOLUTION|>--- conflicted
+++ resolved
@@ -66,13 +66,8 @@
     };
 
     const transfer = api.tx.balances.transferKeepAlive(
-<<<<<<< HEAD
-      appConfig.contracts.avail.liquidityBridgeAddress,
+      process.env.NEXT_PUBLIC_AVAIL_ADDRESS,
       atomicAmount
-=======
-      process.env.NEXT_PUBLIC_AVAIL_ADDRESS,
-      atomicAmount,
->>>>>>> 66d2d34f
     );
     const remark = api.tx.system.remark(remarkMessage);
     const batchCall = api.tx.utility.batchAll([transfer, remark]);

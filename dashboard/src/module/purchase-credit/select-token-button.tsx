import { useDialog } from "@/components/dialog/provider";
import { Text } from "@/components/text";
import { useConfig } from "@/providers/ConfigProvider";
import { ChevronDown } from "lucide-react";
import Image from "next/image";
import SelectChainToken from "./components/select-chain-token-alert";

const SelectTokenButton = () => {
  const { setOpen } = useDialog();
  const { selectedChain, selectedToken } = useConfig();

  return (
    <>
      <div
        className="flex-1 border border-border-blue bg-[#2b47613d] rounded-full h-14 px-2.5 flex items-center justify-between cursor-pointer"
        onClick={() => setOpen("select-token")}
      >
        {selectedChain ? (
          <div className="flex gap-x-3 justify-center items-center">
            <div className="relative w-10 h-10">
              {selectedToken && (
                <Image
<<<<<<< HEAD
                  src={selectedToken.icon}
                  width={40}
                  height={40}
                  alt={selectedToken.name}
=======
                  src={selectedChain.icon}
                  width={24}
                  height={24}
                  alt={selectedChain.name}
                  className="absolute bottom-0 -right-2 border border-border-blue rounded-full"
>>>>>>> bc304051
                />
              )}

              {selectedChain && (
                <Image
<<<<<<< HEAD
                  src={selectedChain.icon}
                  width={24}
                  height={24}
                  alt={selectedChain.name}
                  className="absolute bottom-0 -right-2 border border-border-blue rounded-full"
=======
                  src={selectedToken.icon}
                  width={40}
                  height={40}
                  alt={selectedToken.name}
>>>>>>> bc304051
                />
              )}
            </div>
            <div className="flex flex-col gap-y-1.5 justify-center">
              <Text weight={"semibold"} className="leading-6">
                {selectedToken?.name ?? "Select Token"}
              </Text>
              <Text
                weight={"semibold"}
                size={"xs"}
                className="text-[#999] leading-[15px]"
              >
                On {selectedChain.name}
              </Text>
            </div>
          </div>
        ) : (
          <div className="pl-4">
            <Text weight={"semibold"}>Select Chain</Text>
          </div>
        )}
        <div>
          <ChevronDown size={24} color="#B3B3B3" />
        </div>
      </div>
      <SelectChainToken />
    </>
  );
};

export default SelectTokenButton;<|MERGE_RESOLUTION|>--- conflicted
+++ resolved
@@ -18,37 +18,22 @@
         {selectedChain ? (
           <div className="flex gap-x-3 justify-center items-center">
             <div className="relative w-10 h-10">
-              {selectedToken && (
+              {selectedChain && (
                 <Image
-<<<<<<< HEAD
-                  src={selectedToken.icon}
-                  width={40}
-                  height={40}
-                  alt={selectedToken.name}
-=======
                   src={selectedChain.icon}
                   width={24}
                   height={24}
                   alt={selectedChain.name}
                   className="absolute bottom-0 -right-2 border border-border-blue rounded-full"
->>>>>>> bc304051
                 />
               )}
 
-              {selectedChain && (
+              {selectedToken && (
                 <Image
-<<<<<<< HEAD
-                  src={selectedChain.icon}
-                  width={24}
-                  height={24}
-                  alt={selectedChain.name}
-                  className="absolute bottom-0 -right-2 border border-border-blue rounded-full"
-=======
                   src={selectedToken.icon}
                   width={40}
                   height={40}
                   alt={selectedToken.name}
->>>>>>> bc304051
                 />
               )}
             </div>

--- conflicted
+++ resolved
@@ -1,11 +1,5 @@
 "use client";
-<<<<<<< HEAD
-import { config } from "@/config/walletConfig";
-import { APP_TABS, cn, formatDataBytes } from "@/lib/utils";
-import { TransactionStatus, useConfig } from "@/providers/ConfigProvider";
-=======
 import { APP_TABS } from "@/lib/utils";
->>>>>>> bc304051
 import { useOverview } from "@/providers/OverviewProvider";
 import useBalance from "@/hooks/useBalance";
 import { DotLottieReact } from "@lottiefiles/dotlottie-react";
@@ -13,10 +7,6 @@
 import { Close } from "@radix-ui/react-dialog";
 import { LoaderCircle, Minus, SquareArrowOutUpRight, X } from "lucide-react";
 import Link from "next/link";
-<<<<<<< HEAD
-import { useEffect, useState } from "react";
-=======
->>>>>>> bc304051
 import { useAccount } from "wagmi";
 import Button from "./button";
 import { Dialog, DialogContent, DialogTitle } from "./dialog";
@@ -37,143 +27,11 @@
 
 const CreditsTransactionProgress = () => {
   const { setMainTabSelected } = useOverview();
-<<<<<<< HEAD
-  const { updateCreditBalance } = useBalance();
-  const {
-    token,
-    setTransactionStatusList,
-    showTransaction,
-    setShowTransaction,
-  } = useConfig();
-=======
->>>>>>> bc304051
   const account = useAccount();
   const { open, setOpen } = useDialog();
   const { showTransaction, minimizeTransaction } = useTransactionProgress();
 
-<<<<<<< HEAD
-  // State to control initial animation
-  const [shouldAnimate, setShouldAnimate] = useState(false);
-
-  // Start animation after dialog opens
-  useEffect(() => {
-    if (showTransaction?.status === "initialised") {
-      // Small delay to allow dialog to render, then start animation
-      setTimeout(() => setShouldAnimate(true), 100);
-    }
-  }, [showTransaction?.status]);
-
-  // Handle finality state - start blockchain monitoring
-  useEffect(() => {
-    if (showTransaction?.id && showTransaction.status === "finality") {
-      finalityTransaction({ txnHash: showTransaction.txnHash! });
-      return;
-    }
-  }, [showTransaction?.id, showTransaction?.status, showTransaction?.txnHash]);
-
-  const postInclusionDetails = async ({
-    orderId,
-    txnHash,
-  }: {
-    orderId: number;
-    txnHash: string;
-  }) => {
-    const response = await fetch(
-      `${process.env.NEXT_PUBLIC_API_URL}/v1/user/add_inclusion_details`,
-      {
-        method: "POST",
-        headers: {
-          Authorization: `Bearer ${token}`,
-          "Content-Type": "application/json",
-        },
-        body: JSON.stringify({
-          order_id: orderId,
-          tx_hash: txnHash,
-        }),
-      }
-    );
-
-    if (!response.ok) {
-      throw undefined;
-    }
-
-    return await response.json();
-  };
-
-  const finalityTransaction = async ({
-    txnHash,
-  }: {
-    txnHash: `0x${string}`;
-  }) => {
-    if (!showTransaction) return;
-
-    // After 3 seconds, update to "Almost Done" status
-    setTimeout(() => {
-      const almostDoneTransaction = {
-        ...showTransaction,
-        status: "almost_done" as const,
-      };
-      setTransactionStatusList((prev) =>
-        prev.map((transaction: TransactionStatus) =>
-          transaction.id === showTransaction?.id
-            ? almostDoneTransaction
-            : transaction
-        )
-      );
-      setShowTransaction(almostDoneTransaction);
-    }, 3000);
-
-    try {
-      const transactionReceipt = await waitForTransactionReceipt(config, {
-        hash: txnHash,
-      });
-
-      if (transactionReceipt.status === "success") {
-        await postInclusionDetails({
-          orderId: showTransaction?.orderId,
-          txnHash: txnHash,
-        })
-          .then(() => {
-            setTransactionStatusList((prev) =>
-              prev.map((transaction: TransactionStatus) =>
-                transaction.id === showTransaction?.id
-                  ? {
-                      ...transaction,
-                      status: "completed",
-                    }
-                  : transaction
-              )
-            );
-            setShowTransaction({ ...showTransaction, status: "completed" });
-            
-            // Refresh credit balance after successful transaction
-            updateCreditBalance();
-          })
-          .catch((error) => {
-            console.log(error);
-            error?.({ label: "Transaction failed" });
-            setOpen("");
-          });
-      } else {
-        error?.({ label: "Transaction failed" });
-        setOpen("");
-      }
-    } catch (err) {
-      console.log(err);
-      error?.({ label: "Transaction failed" });
-      setOpen("");
-    }
-  };
-
-  const minimizeTransactions = () => {
-    setOpen("");
-    if (!showTransaction) return;
-    transactionProgress({ transaction: showTransaction });
-    setShowTransaction(undefined);
-  };
-=======
   const status = showTransaction?.status;
->>>>>>> bc304051
 
   return (
     <Dialog
@@ -203,17 +61,10 @@
 
             <CardContent className="flex flex-col items-center justify-center h-full pt-0 w-[444px] mx-auto gap-y-4">
               <DialogTitle>
-<<<<<<< HEAD
-                {showTransaction?.status === "completed" ? (
-                  <Image
-                    src="/credit-success.svg"
-                    alt="Credit Success"
-=======
                 {status === "completed" ? (
                   <DotLottieReact
                     src={"credit-added.lottie"}
                     autoplay
->>>>>>> bc304051
                     width={50}
                     height={50}
                     className="mx-auto"
@@ -229,96 +80,6 @@
 
               {showTransaction?.tokenAmount ? (
                 <>
-<<<<<<< HEAD
-                  {showTransaction?.status === "completed" ? (
-                    <Text
-                      weight={"semibold"}
-                      size={"2xl"}
-                      as="div"
-                      className="relative self-stretch text-center"
-                    >
-                      <Text
-                        as="span"
-                        weight={"semibold"}
-                        size={"2xl"}
-                        variant={"green"}
-                      >
-                        {showTransaction?.creditAmount
-                          ? formatDataBytes(showTransaction.creditAmount)
-                          : ""}
-                      </Text>
-                      Credited Successfully
-                    </Text>
-                  ) : (
-                    <>
-                      <Text
-                        weight={"semibold"}
-                        size={"2xl"}
-                        className="relative self-stretch text-center"
-                      >
-                        {showTransaction?.status === "initialised" &&
-                          "Credit Buying Initiated"}
-                        {showTransaction?.status === "finality" &&
-                          "Finalization In Progress"}
-                        {showTransaction?.status === "almost_done" &&
-                          "Almost Done"}
-                      </Text>
-                      <div className="flex gap-x-2">
-                        {/* First Progress Bar - Credit Buying Initiated */}
-                        <div className="bg-white rounded-full w-[84px] h-2 overflow-hidden">
-                          <div
-                            className={cn(
-                              "h-full bg-green rounded-full transition-all duration-2000 ease-in-out w-0",
-                              showTransaction?.status === "initialised" &&
-                                shouldAnimate &&
-                                "w-full",
-                              (showTransaction?.status === "finality" ||
-                                showTransaction?.status === "almost_done") &&
-                                "w-full"
-                            )}
-                          ></div>
-                        </div>
-
-                        {/* Second Progress Bar - Finalization In Progress */}
-                        <div
-                          className={cn(
-                            "rounded-full w-[84px] h-2 overflow-hidden transition-colors duration-500",
-                            showTransaction?.status === "finality" ||
-                              showTransaction?.status === "almost_done"
-                              ? "bg-white"
-                              : "bg-[#999]"
-                          )}
-                        >
-                          <div
-                            className={cn(
-                              "h-full bg-green rounded-full transition-all duration-2000 ease-in-out w-0",
-                              (showTransaction?.status === "finality" ||
-                                showTransaction?.status === "almost_done") &&
-                                "w-full"
-                            )}
-                          ></div>
-                        </div>
-
-                        {/* Third Progress Bar - Almost Done */}
-                        <div
-                          className={cn(
-                            "rounded-full w-[84px] h-2 overflow-hidden transition-colors duration-500",
-                            showTransaction?.status === "almost_done"
-                              ? "bg-white"
-                              : "bg-[#999]"
-                          )}
-                        >
-                          <div
-                            className={cn(
-                              "h-full bg-green rounded-full transition-all duration-2000 ease-in-out w-0",
-                              showTransaction?.status === "almost_done" &&
-                                "w-full"
-                            )}
-                          ></div>
-                        </div>
-                      </div>
-                    </>
-=======
                   <TransactionStatusDisplay
                     status={status || "broadcast"}
                     tokenAmount={showTransaction.tokenAmount}
@@ -327,61 +88,18 @@
 
                   {status !== "completed" && (
                     <ProgressBar status={status || "broadcast"} />
->>>>>>> bc304051
                   )}
                 </>
               ) : (
                 <TransactionStatusDisplay
                   status={status || "broadcast"}
                   className="relative self-stretch text-center"
-<<<<<<< HEAD
-                >
-                  <Text
-                    as="span"
-                    weight={"semibold"}
-                    size={"2xl"}
-                    variant={"green"}
-                  >
-                    {showTransaction?.creditAmount
-                      ? formatDataBytes(showTransaction.creditAmount)
-                      : "1000 KB"}{" "}
-                  </Text>
-                  Credited Successfully
-                </Text>
-              )}
-
-              {showTransaction?.status === "completed" ? (
-                <Text
-                  weight={"medium"}
-                  size={"base"}
-                  variant={"secondary-grey"}
-                  className="relative self-stretch text-center"
-                >
-                  You can use these credits directly from the main balance or
-                  assign it to individual apps.
-                </Text>
-              ) : (
-                <Text
-                  weight={"medium"}
-                  size={"base"}
-                  variant={"secondary-grey"}
-                  className="relative self-stretch text-center"
-                >
-                  {(showTransaction?.status === "initialised" ||
-                    showTransaction?.status === "finality" ||
-                    showTransaction?.status === "almost_done") &&
-                    "Processing transaction on Avail chain"}
-                </Text>
-              )}
-              {showTransaction?.status !== "completed" && (
-=======
                 />
               )}
 
               <TransactionDescription status={status || "broadcast"} />
 
               {status !== "broadcast" && (
->>>>>>> bc304051
                 <div className="flex gap-x-4 w-full justify-center">
                   <Link
                     href={getExplorerUrl(
